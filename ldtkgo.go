--- conflicted
+++ resolved
@@ -280,15 +280,9 @@
 	Identifier    string // Name of the Level (i.e. "Level0")
 	WorldX        int    // Position of the Level in the LDtk Project / world
 	WorldY        int
-<<<<<<< HEAD
-	Width         int         `json:"pxWid"` // Width of the level in pixels.
-	Height        int         `json:"pxHei"` // Height of the level in pixels.
-=======
 	Width         int         `json:"pxWid"` // Width and height of the level in pixels.
 	Height        int         `json:"pxHei"`
-	Identifier    string      // Name of the Level (i.e. "Level0")
 	IID           string      `json:"iid"` // IID of the level
->>>>>>> f77e9979
 	BGColorString string      `json:"__bgColor"`
 	BGColor       color.Color `json:"-"`              // Background Color for the Level; will automatically default to the Project's if it is left at default in the LDtk project.
 	Layers        []*Layer    `json:"layerInstances"` // The layers in the level in the project. Note that layers here (first is "furthest" / at the bottom, last is on top) is reversed compared to LDtk (first is at the top, bottom is on the bottom).
